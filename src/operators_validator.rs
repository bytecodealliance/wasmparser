/* Copyright 2019 Mozilla Foundation
 *
 * Licensed under the Apache License, Version 2.0 (the "License");
 * you may not use this file except in compliance with the License.
 * You may obtain a copy of the License at
 *
 *     http://www.apache.org/licenses/LICENSE-2.0
 *
 * Unless required by applicable law or agreed to in writing, software
 * distributed under the License is distributed on an "AS IS" BASIS,
 * WITHOUT WARRANTIES OR CONDITIONS OF ANY KIND, either express or implied.
 * See the License for the specific language governing permissions and
 * limitations under the License.
 */

use core::cmp::min;
use core::result;
use std::str;
use std::vec::Vec;

<<<<<<< HEAD
use primitives::{
    FuncType, GlobalType, MemoryImmediate, MemoryType, Operator, SIMDLaneIndex, TableType, Type,
=======
use crate::primitives::{
    FuncType, GlobalType, MemoryImmediate, MemoryType, Operator, SIMDLineIndex, TableType, Type,
>>>>>>> 30ae3fa6
    TypeOrFuncType,
};

/// Test if `subtype` is a subtype of `supertype`.
fn is_subtype_supertype(subtype: Type, supertype: Type) -> bool {
    match supertype {
        Type::AnyRef => subtype == Type::AnyRef || subtype == Type::AnyFunc,
        _ => subtype == supertype,
    }
}

#[derive(Debug)]
struct BlockState {
    start_types: Vec<Type>,
    return_types: Vec<Type>,
    stack_starts_at: usize,
    jump_to_top: bool,
    is_else_allowed: bool,
    is_dead_code: bool,
    polymorphic_values: Option<usize>,
}

impl BlockState {
    fn is_stack_polymorphic(&self) -> bool {
        self.polymorphic_values.is_some()
    }
}

#[derive(Debug)]
struct FuncState {
    local_types: Vec<Type>,
    blocks: Vec<BlockState>,
    stack_types: Vec<Type>,
    end_function: bool,
}

impl FuncState {
    fn block_at(&self, depth: usize) -> &BlockState {
        assert!(depth < self.blocks.len());
        &self.blocks[self.blocks.len() - 1 - depth]
    }
    fn last_block(&self) -> &BlockState {
        self.blocks.last().unwrap()
    }
    fn assert_stack_type_at(&self, index: usize, expected: Type) -> bool {
        let stack_starts_at = self.last_block().stack_starts_at;
        if self.last_block().is_stack_polymorphic()
            && stack_starts_at + index >= self.stack_types.len()
        {
            return true;
        }
        assert!(stack_starts_at + index < self.stack_types.len());
        is_subtype_supertype(
            self.stack_types[self.stack_types.len() - 1 - index],
            expected,
        )
    }
    fn assert_block_stack_len(&self, depth: usize, minimal_len: usize) -> bool {
        assert!(depth < self.blocks.len());
        let blocks_end = self.blocks.len();
        let block_offset = blocks_end - 1 - depth;
        for i in block_offset..blocks_end {
            if self.blocks[i].is_stack_polymorphic() {
                return true;
            }
        }
        let block_starts_at = self.blocks[block_offset].stack_starts_at;
        self.stack_types.len() >= block_starts_at + minimal_len
    }
    fn assert_last_block_stack_len_exact(&self, len: usize) -> bool {
        let block_starts_at = self.last_block().stack_starts_at;
        if self.last_block().is_stack_polymorphic() {
            let polymorphic_values = self.last_block().polymorphic_values.unwrap();
            self.stack_types.len() + polymorphic_values <= block_starts_at + len
        } else {
            self.stack_types.len() == block_starts_at + len
        }
    }
    fn remove_frame_stack_types(&mut self, remove_count: usize) -> OperatorValidatorResult<()> {
        if remove_count == 0 {
            return Ok(());
        }
        let last_block = self.blocks.last_mut().unwrap();
        if last_block.is_stack_polymorphic() {
            let len = self.stack_types.len();
            let remove_non_polymorphic = len
                .checked_sub(last_block.stack_starts_at)
                .ok_or("invalid block signature")?
                .min(remove_count);
            self.stack_types.truncate(len - remove_non_polymorphic);
            let polymorphic_values = last_block.polymorphic_values.unwrap();
            let remove_polymorphic = min(remove_count - remove_non_polymorphic, polymorphic_values);
            last_block.polymorphic_values = Some(polymorphic_values - remove_polymorphic);
        } else {
            assert!(self.stack_types.len() >= last_block.stack_starts_at + remove_count);
            let keep = self.stack_types.len() - remove_count;
            self.stack_types.truncate(keep);
        }
        Ok(())
    }
    fn push_block(
        &mut self,
        ty: TypeOrFuncType,
        block_type: BlockType,
        resources: &dyn WasmModuleResources,
    ) -> OperatorValidatorResult<()> {
        let (start_types, return_types) = match ty {
            TypeOrFuncType::Type(Type::EmptyBlockType) => (vec![], vec![]),
            TypeOrFuncType::Type(ty) => (vec![], vec![ty]),
            TypeOrFuncType::FuncType(idx) => {
                let ty = &resources.types()[idx as usize];
                (ty.params.clone().into_vec(), ty.returns.clone().into_vec())
            }
        };
        if block_type == BlockType::If {
            self.stack_types.pop();
        }
        for (i, ty) in start_types.iter().rev().enumerate() {
            if !self.assert_stack_type_at(i, *ty) {
                return Err("stack operand type mismatch");
            }
        }
        let stack_starts_at = self.stack_types.len() - start_types.len();
        self.blocks.push(BlockState {
            start_types,
            return_types,
            stack_starts_at,
            jump_to_top: block_type == BlockType::Loop,
            is_else_allowed: block_type == BlockType::If,
            is_dead_code: false,
            polymorphic_values: None,
        });
        Ok(())
    }
    fn pop_block(&mut self) {
        assert!(self.blocks.len() > 1);
        let last_block = self.blocks.pop().unwrap();
        if last_block.is_stack_polymorphic() {
            assert!(
                self.stack_types.len()
                    <= last_block.return_types.len() + last_block.stack_starts_at
            );
        } else {
            assert!(
                self.stack_types.len()
                    == last_block.return_types.len() + last_block.stack_starts_at
            );
        }
        let keep = last_block.stack_starts_at;
        self.stack_types.truncate(keep);
        self.stack_types.extend_from_slice(&last_block.return_types);
    }
    fn reset_block(&mut self) {
        assert!(self.last_block().is_else_allowed);
        let last_block = self.blocks.last_mut().unwrap();
        let keep = last_block.stack_starts_at;
        self.stack_types.truncate(keep);
        self.stack_types
            .extend(last_block.start_types.iter().cloned());
        last_block.is_else_allowed = false;
        last_block.polymorphic_values = None;
    }
    fn change_frame(&mut self, remove_count: usize) -> OperatorValidatorResult<()> {
        self.remove_frame_stack_types(remove_count)
    }
    fn change_frame_with_type(
        &mut self,
        remove_count: usize,
        ty: Type,
    ) -> OperatorValidatorResult<()> {
        self.remove_frame_stack_types(remove_count)?;
        self.stack_types.push(ty);
        Ok(())
    }
    fn change_frame_with_types(
        &mut self,
        remove_count: usize,
        new_items: &[Type],
    ) -> OperatorValidatorResult<()> {
        self.remove_frame_stack_types(remove_count)?;
        if new_items.is_empty() {
            return Ok(());
        }
        self.stack_types.extend_from_slice(new_items);
        Ok(())
    }
    fn change_frame_to_exact_types_from(&mut self, depth: usize) -> OperatorValidatorResult<()> {
        let types = self.block_at(depth).return_types.clone();
        let last_block = self.blocks.last_mut().unwrap();
        let keep = last_block.stack_starts_at;
        self.stack_types.truncate(keep);
        self.stack_types.extend_from_slice(&types);
        last_block.polymorphic_values = None;
        Ok(())
    }
    fn change_frame_after_select(&mut self, ty: Option<Type>) -> OperatorValidatorResult<()> {
        self.remove_frame_stack_types(3)?;
        if ty.is_none() {
            let last_block = self.blocks.last_mut().unwrap();
            assert!(last_block.is_stack_polymorphic());
            last_block.polymorphic_values = Some(last_block.polymorphic_values.unwrap() + 1);
            return Ok(());
        }
        self.stack_types.push(ty.unwrap());
        Ok(())
    }
    fn start_dead_code(&mut self) {
        let last_block = self.blocks.last_mut().unwrap();
        let keep = last_block.stack_starts_at;
        self.stack_types.truncate(keep);
        last_block.is_dead_code = true;
        last_block.polymorphic_values = Some(0);
    }
    fn end_function(&mut self) {
        self.end_function = true;
    }
}

#[derive(Copy, Clone, PartialEq, Eq)]
enum BlockType {
    Block,
    Loop,
    If,
}

pub trait WasmModuleResources {
    fn types(&self) -> &[FuncType];
    fn tables(&self) -> &[TableType];
    fn memories(&self) -> &[MemoryType];
    fn globals(&self) -> &[GlobalType];
    fn func_type_indices(&self) -> &[u32];
    fn element_count(&self) -> u32;
    fn data_count(&self) -> u32;
}

pub enum FunctionEnd {
    No,
    Yes,
}

type OperatorValidatorResult<T> = result::Result<T, &'static str>;

#[derive(Copy, Clone, Debug)]
pub struct OperatorValidatorConfig {
    pub enable_threads: bool,
    pub enable_reference_types: bool,
    pub enable_simd: bool,
    pub enable_bulk_memory: bool,
    pub enable_multi_value: bool,
}

pub(crate) const DEFAULT_OPERATOR_VALIDATOR_CONFIG: OperatorValidatorConfig =
    OperatorValidatorConfig {
        enable_threads: false,
        enable_reference_types: false,
        enable_simd: false,
        enable_bulk_memory: false,
        enable_multi_value: false,
    };

#[derive(Debug)]
pub(crate) struct OperatorValidator {
    func_state: FuncState,
    config: OperatorValidatorConfig,
}

impl OperatorValidator {
    pub fn new(
        func_type: &FuncType,
        locals: &[(u32, Type)],
        config: OperatorValidatorConfig,
    ) -> OperatorValidator {
        let mut local_types = Vec::new();
        local_types.extend_from_slice(&*func_type.params);
        for local in locals {
            for _ in 0..local.0 {
                local_types.push(local.1);
            }
        }

        let mut blocks = Vec::new();
        let mut last_returns = Vec::new();
        last_returns.extend_from_slice(&*func_type.returns);
        blocks.push(BlockState {
            start_types: vec![],
            return_types: last_returns,
            stack_starts_at: 0,
            jump_to_top: false,
            is_else_allowed: false,
            is_dead_code: false,
            polymorphic_values: None,
        });

        OperatorValidator {
            func_state: FuncState {
                local_types,
                blocks,
                stack_types: Vec::new(),
                end_function: false,
            },
            config,
        }
    }

    pub fn is_dead_code(&self) -> bool {
        self.func_state.last_block().is_dead_code
    }

    fn check_frame_size(&self, require_count: usize) -> OperatorValidatorResult<()> {
        if !self.func_state.assert_block_stack_len(0, require_count) {
            Err("not enough operands")
        } else {
            Ok(())
        }
    }

    fn check_operands_1(&self, operand: Type) -> OperatorValidatorResult<()> {
        self.check_frame_size(1)?;
        if !self.func_state.assert_stack_type_at(0, operand) {
            return Err("stack operand type mismatch");
        }
        Ok(())
    }

    fn check_operands_2(&self, operand1: Type, operand2: Type) -> OperatorValidatorResult<()> {
        self.check_frame_size(2)?;
        if !self.func_state.assert_stack_type_at(1, operand1) {
            return Err("stack operand type mismatch");
        }
        if !self.func_state.assert_stack_type_at(0, operand2) {
            return Err("stack operand type mismatch");
        }
        Ok(())
    }

    fn check_operands(&self, expected_types: &[Type]) -> OperatorValidatorResult<()> {
        let len = expected_types.len();
        self.check_frame_size(len)?;
        for i in 0..len {
            if !self
                .func_state
                .assert_stack_type_at(len - 1 - i, expected_types[i])
            {
                return Err("stack operand type mismatch");
            }
        }
        Ok(())
    }

    fn check_block_return_types(
        &self,
        block: &BlockState,
        reserve_items: usize,
    ) -> OperatorValidatorResult<()> {
        if !self.config.enable_multi_value && block.return_types.len() > 1 {
            return Err("blocks, loops, and ifs may only return at most one \
                        value when multi-value is not enabled");
        }
        let len = block.return_types.len();
        for i in 0..len {
            if !self
                .func_state
                .assert_stack_type_at(len - 1 - i + reserve_items, block.return_types[i])
            {
                return Err("stack item type does not match block item type");
            }
        }
        Ok(())
    }

    fn check_block_return(&self) -> OperatorValidatorResult<()> {
        let len = self.func_state.last_block().return_types.len();
        if !self.func_state.assert_last_block_stack_len_exact(len) {
            return Err("stack size does not match block type");
        }
        self.check_block_return_types(self.func_state.last_block(), 0)
    }

    fn check_jump_from_block(
        &self,
        relative_depth: u32,
        reserve_items: usize,
    ) -> OperatorValidatorResult<()> {
        if relative_depth as usize >= self.func_state.blocks.len() {
            return Err("invalid block depth");
        }
        let block = self.func_state.block_at(relative_depth as usize);
        if block.jump_to_top {
            if !self.func_state.assert_block_stack_len(0, reserve_items) {
                return Err("stack size does not match target loop type");
            }
            return Ok(());
        }

        let len = block.return_types.len();
        if !self
            .func_state
            .assert_block_stack_len(0, len + reserve_items)
        {
            return Err("stack size does not match target block type");
        }
        self.check_block_return_types(block, reserve_items)
    }

    fn match_block_return(&self, depth1: u32, depth2: u32) -> OperatorValidatorResult<()> {
        if depth1 as usize >= self.func_state.blocks.len() {
            return Err("invalid block depth");
        }
        if depth2 as usize >= self.func_state.blocks.len() {
            return Err("invalid block depth");
        }
        let block1 = self.func_state.block_at(depth1 as usize);
        let block2 = self.func_state.block_at(depth2 as usize);
        let return_types1 = &block1.return_types;
        let return_types2 = &block2.return_types;
        if block1.jump_to_top || block2.jump_to_top {
            if block1.jump_to_top {
                if !block2.jump_to_top && !return_types2.is_empty() {
                    return Err("block types do not match");
                }
            } else if !return_types1.is_empty() {
                return Err("block types do not match");
            }
        } else if *return_types1 != *return_types2 {
            return Err("block types do not match");
        }
        Ok(())
    }

    fn check_memory_index(
        &self,
        memory_index: u32,
        resources: &dyn WasmModuleResources,
    ) -> OperatorValidatorResult<()> {
        if memory_index as usize >= resources.memories().len() {
            return Err("no linear memories are present");
        }
        Ok(())
    }

    fn check_shared_memory_index(
        &self,
        memory_index: u32,
        resources: &dyn WasmModuleResources,
    ) -> OperatorValidatorResult<()> {
        if memory_index as usize >= resources.memories().len() {
            return Err("no linear memories are present");
        }
        if !resources.memories()[memory_index as usize].shared {
            return Err("atomic accesses require shared memory");
        }
        Ok(())
    }

    fn check_memarg(
        &self,
        memarg: &MemoryImmediate,
        max_align: u32,
        resources: &dyn WasmModuleResources,
    ) -> OperatorValidatorResult<()> {
        self.check_memory_index(0, resources)?;
        let align = memarg.flags;
        if align > max_align {
            return Err("align is required to be at most the number of accessed bytes");
        }
        Ok(())
    }

    fn check_threads_enabled(&self) -> OperatorValidatorResult<()> {
        if !self.config.enable_threads {
            return Err("threads support is not enabled");
        }
        Ok(())
    }

    fn check_reference_types_enabled(&self) -> OperatorValidatorResult<()> {
        if !self.config.enable_reference_types {
            return Err("reference types support is not enabled");
        }
        Ok(())
    }

    fn check_simd_enabled(&self) -> OperatorValidatorResult<()> {
        if !self.config.enable_simd {
            return Err("SIMD support is not enabled");
        }
        Ok(())
    }

    fn check_bulk_memory_enabled(&self) -> OperatorValidatorResult<()> {
        if !self.config.enable_bulk_memory {
            return Err("bulk memory support is not enabled");
        }
        Ok(())
    }

    fn check_shared_memarg_wo_align(
        &self,
        _: &MemoryImmediate,
        resources: &dyn WasmModuleResources,
    ) -> OperatorValidatorResult<()> {
        self.check_shared_memory_index(0, resources)?;
        Ok(())
    }

    fn check_simd_lane_index(&self, index: SIMDLaneIndex, max: u8) -> OperatorValidatorResult<()> {
        if index >= max {
            return Err("SIMD index out of bounds");
        }
        Ok(())
    }

    fn check_block_type(
        &self,
        ty: TypeOrFuncType,
        resources: &dyn WasmModuleResources,
    ) -> OperatorValidatorResult<()> {
        match ty {
            TypeOrFuncType::Type(Type::EmptyBlockType)
            | TypeOrFuncType::Type(Type::I32)
            | TypeOrFuncType::Type(Type::I64)
            | TypeOrFuncType::Type(Type::F32)
            | TypeOrFuncType::Type(Type::F64) => Ok(()),
            TypeOrFuncType::FuncType(idx) => {
                let idx = idx as usize;
                let types = resources.types();
                if idx >= types.len() {
                    return Err("type index out of bounds");
                }
                Ok(())
            }
            _ => Err("invalid block return type"),
        }
    }

    fn check_select(&self) -> OperatorValidatorResult<Option<Type>> {
        self.check_frame_size(3)?;
        let func_state = &self.func_state;
        let last_block = func_state.last_block();
        Ok(if last_block.is_stack_polymorphic() {
            match func_state.stack_types.len() - last_block.stack_starts_at {
                0 => None,
                1 => {
                    self.check_operands_1(Type::I32)?;
                    None
                }
                2 => {
                    self.check_operands_1(Type::I32)?;
                    Some(func_state.stack_types[func_state.stack_types.len() - 2])
                }
                _ => {
                    let ty = func_state.stack_types[func_state.stack_types.len() - 3];
                    self.check_operands_2(ty, Type::I32)?;
                    Some(ty)
                }
            }
        } else {
            let ty = func_state.stack_types[func_state.stack_types.len() - 3];
            self.check_operands_2(ty, Type::I32)?;
            Some(ty)
        })
    }

    pub(crate) fn process_operator(
        &mut self,
        operator: &Operator,
        resources: &dyn WasmModuleResources,
    ) -> OperatorValidatorResult<FunctionEnd> {
        if self.func_state.end_function {
            return Err("unexpected operator");
        }
        match *operator {
            Operator::Unreachable => self.func_state.start_dead_code(),
            Operator::Nop => (),
            Operator::Block { ty } => {
                self.check_block_type(ty, resources)?;
                self.func_state
                    .push_block(ty, BlockType::Block, resources)?;
            }
            Operator::Loop { ty } => {
                self.check_block_type(ty, resources)?;
                self.func_state.push_block(ty, BlockType::Loop, resources)?;
            }
            Operator::If { ty } => {
                self.check_block_type(ty, resources)?;
                self.check_operands_1(Type::I32)?;
                self.func_state.push_block(ty, BlockType::If, resources)?;
            }
            Operator::Else => {
                if !self.func_state.last_block().is_else_allowed {
                    return Err("unexpected else: if block is not started");
                }
                self.check_block_return()?;
                self.func_state.reset_block()
            }
            Operator::End => {
                self.check_block_return()?;
                if self.func_state.blocks.len() == 1 {
                    self.func_state.end_function();
                    return Ok(FunctionEnd::Yes);
                }
                if {
                    let last_block = &self.func_state.last_block();
                    last_block.is_else_allowed && !last_block.return_types.is_empty()
                } {
                    return Err("else is expected: if block has type");
                }
                self.func_state.pop_block()
            }
            Operator::Br { relative_depth } => {
                self.check_jump_from_block(relative_depth, 0)?;
                self.func_state.start_dead_code()
            }
            Operator::BrIf { relative_depth } => {
                self.check_operands_1(Type::I32)?;
                self.check_jump_from_block(relative_depth, 1)?;
                if self.func_state.last_block().is_stack_polymorphic() {
                    self.func_state
                        .change_frame_to_exact_types_from(relative_depth as usize)?;
                } else {
                    self.func_state.change_frame(1)?;
                }
            }
            Operator::BrTable { ref table } => {
                self.check_operands_1(Type::I32)?;
                let mut depth0: Option<u32> = None;
                for relative_depth in table {
                    if depth0.is_none() {
                        self.check_jump_from_block(relative_depth, 1)?;
                        depth0 = Some(relative_depth);
                        continue;
                    }
                    self.match_block_return(relative_depth, depth0.unwrap())?;
                }
                self.func_state.start_dead_code()
            }
            Operator::Return => {
                let depth = (self.func_state.blocks.len() - 1) as u32;
                self.check_jump_from_block(depth, 0)?;
                self.func_state.start_dead_code()
            }
            Operator::Call { function_index } => {
                if function_index as usize >= resources.func_type_indices().len() {
                    return Err("function index out of bounds");
                }
                let type_index = resources.func_type_indices()[function_index as usize];
                let ty = &resources.types()[type_index as usize];
                self.check_operands(&ty.params)?;
                self.func_state
                    .change_frame_with_types(ty.params.len(), &ty.returns)?;
            }
            Operator::CallIndirect { index, table_index } => {
                if table_index as usize >= resources.tables().len() {
                    return Err("table index out of bounds");
                }
                if index as usize >= resources.types().len() {
                    return Err("type index out of bounds");
                }
                let ty = &resources.types()[index as usize];
                let mut types = Vec::with_capacity(ty.params.len() + 1);
                types.extend_from_slice(&ty.params);
                types.push(Type::I32);
                self.check_operands(&types)?;
                self.func_state
                    .change_frame_with_types(ty.params.len() + 1, &ty.returns)?;
            }
            Operator::Drop => {
                self.check_frame_size(1)?;
                self.func_state.change_frame(1)?;
            }
            Operator::Select => {
                let ty = self.check_select()?;
                self.func_state.change_frame_after_select(ty)?;
            }
            Operator::GetLocal { local_index } => {
                if local_index as usize >= self.func_state.local_types.len() {
                    return Err("local index out of bounds");
                }
                let local_type = self.func_state.local_types[local_index as usize];
                self.func_state.change_frame_with_type(0, local_type)?;
            }
            Operator::SetLocal { local_index } => {
                if local_index as usize >= self.func_state.local_types.len() {
                    return Err("local index out of bounds");
                }
                let local_type = self.func_state.local_types[local_index as usize];
                self.check_operands_1(local_type)?;
                self.func_state.change_frame(1)?;
            }
            Operator::TeeLocal { local_index } => {
                if local_index as usize >= self.func_state.local_types.len() {
                    return Err("local index out of bounds");
                }
                let local_type = self.func_state.local_types[local_index as usize];
                self.check_operands_1(local_type)?;
                self.func_state.change_frame_with_type(1, local_type)?;
            }
            Operator::GetGlobal { global_index } => {
                if global_index as usize >= resources.globals().len() {
                    return Err("global index out of bounds");
                }
                let ty = &resources.globals()[global_index as usize];
                self.func_state.change_frame_with_type(0, ty.content_type)?;
            }
            Operator::SetGlobal { global_index } => {
                if global_index as usize >= resources.globals().len() {
                    return Err("global index out of bounds");
                }
                let ty = &resources.globals()[global_index as usize];
                // FIXME
                //    if !ty.mutable {
                //        return self.create_error("global expected to be mutable");
                //    }
                self.check_operands_1(ty.content_type)?;
                self.func_state.change_frame(1)?;
            }
            Operator::I32Load { ref memarg } => {
                self.check_memarg(memarg, 2, resources)?;
                self.check_operands_1(Type::I32)?;
                self.func_state.change_frame_with_type(1, Type::I32)?;
            }
            Operator::I64Load { ref memarg } => {
                self.check_memarg(memarg, 3, resources)?;
                self.check_operands_1(Type::I32)?;
                self.func_state.change_frame_with_type(1, Type::I64)?;
            }
            Operator::F32Load { ref memarg } => {
                self.check_memarg(memarg, 2, resources)?;
                self.check_operands_1(Type::I32)?;
                self.func_state.change_frame_with_type(1, Type::F32)?;
            }
            Operator::F64Load { ref memarg } => {
                self.check_memarg(memarg, 3, resources)?;
                self.check_operands_1(Type::I32)?;
                self.func_state.change_frame_with_type(1, Type::F64)?;
            }
            Operator::I32Load8S { ref memarg } => {
                self.check_memarg(memarg, 0, resources)?;
                self.check_operands_1(Type::I32)?;
                self.func_state.change_frame_with_type(1, Type::I32)?;
            }
            Operator::I32Load8U { ref memarg } => {
                self.check_memarg(memarg, 0, resources)?;
                self.check_operands_1(Type::I32)?;
                self.func_state.change_frame_with_type(1, Type::I32)?;
            }
            Operator::I32Load16S { ref memarg } => {
                self.check_memarg(memarg, 1, resources)?;
                self.check_operands_1(Type::I32)?;
                self.func_state.change_frame_with_type(1, Type::I32)?;
            }
            Operator::I32Load16U { ref memarg } => {
                self.check_memarg(memarg, 1, resources)?;
                self.check_operands_1(Type::I32)?;
                self.func_state.change_frame_with_type(1, Type::I32)?;
            }
            Operator::I64Load8S { ref memarg } => {
                self.check_memarg(memarg, 0, resources)?;
                self.check_operands_1(Type::I32)?;
                self.func_state.change_frame_with_type(1, Type::I64)?;
            }
            Operator::I64Load8U { ref memarg } => {
                self.check_memarg(memarg, 0, resources)?;
                self.check_operands_1(Type::I32)?;
                self.func_state.change_frame_with_type(1, Type::I64)?;
            }
            Operator::I64Load16S { ref memarg } => {
                self.check_memarg(memarg, 1, resources)?;
                self.check_operands_1(Type::I32)?;
                self.func_state.change_frame_with_type(1, Type::I64)?;
            }
            Operator::I64Load16U { ref memarg } => {
                self.check_memarg(memarg, 1, resources)?;
                self.check_operands_1(Type::I32)?;
                self.func_state.change_frame_with_type(1, Type::I64)?;
            }
            Operator::I64Load32S { ref memarg } => {
                self.check_memarg(memarg, 2, resources)?;
                self.check_operands_1(Type::I32)?;
                self.func_state.change_frame_with_type(1, Type::I64)?;
            }
            Operator::I64Load32U { ref memarg } => {
                self.check_memarg(memarg, 2, resources)?;
                self.check_operands_1(Type::I32)?;
                self.func_state.change_frame_with_type(1, Type::I64)?;
            }
            Operator::I32Store { ref memarg } => {
                self.check_memarg(memarg, 2, resources)?;
                self.check_operands_2(Type::I32, Type::I32)?;
                self.func_state.change_frame(2)?;
            }
            Operator::I64Store { ref memarg } => {
                self.check_memarg(memarg, 3, resources)?;
                self.check_operands_2(Type::I32, Type::I64)?;
                self.func_state.change_frame(2)?;
            }
            Operator::F32Store { ref memarg } => {
                self.check_memarg(memarg, 2, resources)?;
                self.check_operands_2(Type::I32, Type::F32)?;
                self.func_state.change_frame(2)?;
            }
            Operator::F64Store { ref memarg } => {
                self.check_memarg(memarg, 3, resources)?;
                self.check_operands_2(Type::I32, Type::F64)?;
                self.func_state.change_frame(2)?;
            }
            Operator::I32Store8 { ref memarg } => {
                self.check_memarg(memarg, 0, resources)?;
                self.check_operands_2(Type::I32, Type::I32)?;
                self.func_state.change_frame(2)?;
            }
            Operator::I32Store16 { ref memarg } => {
                self.check_memarg(memarg, 1, resources)?;
                self.check_operands_2(Type::I32, Type::I32)?;
                self.func_state.change_frame(2)?;
            }
            Operator::I64Store8 { ref memarg } => {
                self.check_memarg(memarg, 0, resources)?;
                self.check_operands_2(Type::I32, Type::I64)?;
                self.func_state.change_frame(2)?;
            }
            Operator::I64Store16 { ref memarg } => {
                self.check_memarg(memarg, 1, resources)?;
                self.check_operands_2(Type::I32, Type::I64)?;
                self.func_state.change_frame(2)?;
            }
            Operator::I64Store32 { ref memarg } => {
                self.check_memarg(memarg, 2, resources)?;
                self.check_operands_2(Type::I32, Type::I64)?;
                self.func_state.change_frame(2)?;
            }
            Operator::MemorySize {
                reserved: memory_index,
            } => {
                self.check_memory_index(memory_index, resources)?;
                self.func_state.change_frame_with_type(0, Type::I32)?;
            }
            Operator::MemoryGrow {
                reserved: memory_index,
            } => {
                self.check_memory_index(memory_index, resources)?;
                self.check_operands_1(Type::I32)?;
                self.func_state.change_frame_with_type(1, Type::I32)?;
            }
            Operator::I32Const { .. } => self.func_state.change_frame_with_type(0, Type::I32)?,
            Operator::I64Const { .. } => self.func_state.change_frame_with_type(0, Type::I64)?,
            Operator::F32Const { .. } => self.func_state.change_frame_with_type(0, Type::F32)?,
            Operator::F64Const { .. } => self.func_state.change_frame_with_type(0, Type::F64)?,
            Operator::I32Eqz => {
                self.check_operands_1(Type::I32)?;
                self.func_state.change_frame_with_type(1, Type::I32)?;
            }
            Operator::I32Eq
            | Operator::I32Ne
            | Operator::I32LtS
            | Operator::I32LtU
            | Operator::I32GtS
            | Operator::I32GtU
            | Operator::I32LeS
            | Operator::I32LeU
            | Operator::I32GeS
            | Operator::I32GeU => {
                self.check_operands_2(Type::I32, Type::I32)?;
                self.func_state.change_frame_with_type(2, Type::I32)?;
            }
            Operator::I64Eqz => {
                self.check_operands_1(Type::I64)?;
                self.func_state.change_frame_with_type(1, Type::I32)?;
            }
            Operator::I64Eq
            | Operator::I64Ne
            | Operator::I64LtS
            | Operator::I64LtU
            | Operator::I64GtS
            | Operator::I64GtU
            | Operator::I64LeS
            | Operator::I64LeU
            | Operator::I64GeS
            | Operator::I64GeU => {
                self.check_operands_2(Type::I64, Type::I64)?;
                self.func_state.change_frame_with_type(2, Type::I32)?;
            }
            Operator::F32Eq
            | Operator::F32Ne
            | Operator::F32Lt
            | Operator::F32Gt
            | Operator::F32Le
            | Operator::F32Ge => {
                self.check_operands_2(Type::F32, Type::F32)?;
                self.func_state.change_frame_with_type(2, Type::I32)?;
            }
            Operator::F64Eq
            | Operator::F64Ne
            | Operator::F64Lt
            | Operator::F64Gt
            | Operator::F64Le
            | Operator::F64Ge => {
                self.check_operands_2(Type::F64, Type::F64)?;
                self.func_state.change_frame_with_type(2, Type::I32)?;
            }
            Operator::I32Clz | Operator::I32Ctz | Operator::I32Popcnt => {
                self.check_operands_1(Type::I32)?;
                self.func_state.change_frame_with_type(1, Type::I32)?;
            }
            Operator::I32Add
            | Operator::I32Sub
            | Operator::I32Mul
            | Operator::I32DivS
            | Operator::I32DivU
            | Operator::I32RemS
            | Operator::I32RemU
            | Operator::I32And
            | Operator::I32Or
            | Operator::I32Xor
            | Operator::I32Shl
            | Operator::I32ShrS
            | Operator::I32ShrU
            | Operator::I32Rotl
            | Operator::I32Rotr => {
                self.check_operands_2(Type::I32, Type::I32)?;
                self.func_state.change_frame_with_type(2, Type::I32)?;
            }
            Operator::I64Clz | Operator::I64Ctz | Operator::I64Popcnt => {
                self.check_operands_1(Type::I64)?;
                self.func_state.change_frame_with_type(1, Type::I64)?;
            }
            Operator::I64Add
            | Operator::I64Sub
            | Operator::I64Mul
            | Operator::I64DivS
            | Operator::I64DivU
            | Operator::I64RemS
            | Operator::I64RemU
            | Operator::I64And
            | Operator::I64Or
            | Operator::I64Xor
            | Operator::I64Shl
            | Operator::I64ShrS
            | Operator::I64ShrU
            | Operator::I64Rotl
            | Operator::I64Rotr => {
                self.check_operands_2(Type::I64, Type::I64)?;
                self.func_state.change_frame_with_type(2, Type::I64)?;
            }
            Operator::F32Abs
            | Operator::F32Neg
            | Operator::F32Ceil
            | Operator::F32Floor
            | Operator::F32Trunc
            | Operator::F32Nearest
            | Operator::F32Sqrt => {
                self.check_operands_1(Type::F32)?;
                self.func_state.change_frame_with_type(1, Type::F32)?;
            }
            Operator::F32Add
            | Operator::F32Sub
            | Operator::F32Mul
            | Operator::F32Div
            | Operator::F32Min
            | Operator::F32Max
            | Operator::F32Copysign => {
                self.check_operands_2(Type::F32, Type::F32)?;
                self.func_state.change_frame_with_type(2, Type::F32)?;
            }
            Operator::F64Abs
            | Operator::F64Neg
            | Operator::F64Ceil
            | Operator::F64Floor
            | Operator::F64Trunc
            | Operator::F64Nearest
            | Operator::F64Sqrt => {
                self.check_operands_1(Type::F64)?;
                self.func_state.change_frame_with_type(1, Type::F64)?;
            }
            Operator::F64Add
            | Operator::F64Sub
            | Operator::F64Mul
            | Operator::F64Div
            | Operator::F64Min
            | Operator::F64Max
            | Operator::F64Copysign => {
                self.check_operands_2(Type::F64, Type::F64)?;
                self.func_state.change_frame_with_type(2, Type::F64)?;
            }
            Operator::I32WrapI64 => {
                self.check_operands_1(Type::I64)?;
                self.func_state.change_frame_with_type(1, Type::I32)?;
            }
            Operator::I32TruncSF32 | Operator::I32TruncUF32 => {
                self.check_operands_1(Type::F32)?;
                self.func_state.change_frame_with_type(1, Type::I32)?;
            }
            Operator::I32TruncSF64 | Operator::I32TruncUF64 => {
                self.check_operands_1(Type::F64)?;
                self.func_state.change_frame_with_type(1, Type::I32)?;
            }
            Operator::I64ExtendSI32 | Operator::I64ExtendUI32 => {
                self.check_operands_1(Type::I32)?;
                self.func_state.change_frame_with_type(1, Type::I64)?;
            }
            Operator::I64TruncSF32 | Operator::I64TruncUF32 => {
                self.check_operands_1(Type::F32)?;
                self.func_state.change_frame_with_type(1, Type::I64)?;
            }
            Operator::I64TruncSF64 | Operator::I64TruncUF64 => {
                self.check_operands_1(Type::F64)?;
                self.func_state.change_frame_with_type(1, Type::I64)?;
            }
            Operator::F32ConvertSI32 | Operator::F32ConvertUI32 => {
                self.check_operands_1(Type::I32)?;
                self.func_state.change_frame_with_type(1, Type::F32)?;
            }
            Operator::F32ConvertSI64 | Operator::F32ConvertUI64 => {
                self.check_operands_1(Type::I64)?;
                self.func_state.change_frame_with_type(1, Type::F32)?;
            }
            Operator::F32DemoteF64 => {
                self.check_operands_1(Type::F64)?;
                self.func_state.change_frame_with_type(1, Type::F32)?;
            }
            Operator::F64ConvertSI32 | Operator::F64ConvertUI32 => {
                self.check_operands_1(Type::I32)?;
                self.func_state.change_frame_with_type(1, Type::F64)?;
            }
            Operator::F64ConvertSI64 | Operator::F64ConvertUI64 => {
                self.check_operands_1(Type::I64)?;
                self.func_state.change_frame_with_type(1, Type::F64)?;
            }
            Operator::F64PromoteF32 => {
                self.check_operands_1(Type::F32)?;
                self.func_state.change_frame_with_type(1, Type::F64)?;
            }
            Operator::I32ReinterpretF32 => {
                self.check_operands_1(Type::F32)?;
                self.func_state.change_frame_with_type(1, Type::I32)?;
            }
            Operator::I64ReinterpretF64 => {
                self.check_operands_1(Type::F64)?;
                self.func_state.change_frame_with_type(1, Type::I64)?;
            }
            Operator::F32ReinterpretI32 => {
                self.check_operands_1(Type::I32)?;
                self.func_state.change_frame_with_type(1, Type::F32)?;
            }
            Operator::F64ReinterpretI64 => {
                self.check_operands_1(Type::I64)?;
                self.func_state.change_frame_with_type(1, Type::F64)?;
            }
            Operator::I32TruncSSatF32 | Operator::I32TruncUSatF32 => {
                self.check_operands_1(Type::F32)?;
                self.func_state.change_frame_with_type(1, Type::I32)?;
            }
            Operator::I32TruncSSatF64 | Operator::I32TruncUSatF64 => {
                self.check_operands_1(Type::F64)?;
                self.func_state.change_frame_with_type(1, Type::I32)?;
            }
            Operator::I64TruncSSatF32 | Operator::I64TruncUSatF32 => {
                self.check_operands_1(Type::F32)?;
                self.func_state.change_frame_with_type(1, Type::I64)?;
            }
            Operator::I64TruncSSatF64 | Operator::I64TruncUSatF64 => {
                self.check_operands_1(Type::F64)?;
                self.func_state.change_frame_with_type(1, Type::I64)?;
            }
            Operator::I32Extend16S | Operator::I32Extend8S => {
                self.check_operands_1(Type::I32)?;
                self.func_state.change_frame_with_type(1, Type::I32)?;
            }

            Operator::I64Extend32S | Operator::I64Extend16S | Operator::I64Extend8S => {
                self.check_operands_1(Type::I64)?;
                self.func_state.change_frame_with_type(1, Type::I64)?;
            }

            Operator::I32AtomicLoad { ref memarg }
            | Operator::I32AtomicLoad16U { ref memarg }
            | Operator::I32AtomicLoad8U { ref memarg } => {
                self.check_threads_enabled()?;
                self.check_shared_memarg_wo_align(memarg, resources)?;
                self.check_operands_1(Type::I32)?;
                self.func_state.change_frame_with_type(1, Type::I32)?;
            }
            Operator::I64AtomicLoad { ref memarg }
            | Operator::I64AtomicLoad32U { ref memarg }
            | Operator::I64AtomicLoad16U { ref memarg }
            | Operator::I64AtomicLoad8U { ref memarg } => {
                self.check_threads_enabled()?;
                self.check_shared_memarg_wo_align(memarg, resources)?;
                self.check_operands_1(Type::I32)?;
                self.func_state.change_frame_with_type(1, Type::I64)?;
            }
            Operator::I32AtomicStore { ref memarg }
            | Operator::I32AtomicStore16 { ref memarg }
            | Operator::I32AtomicStore8 { ref memarg } => {
                self.check_threads_enabled()?;
                self.check_shared_memarg_wo_align(memarg, resources)?;
                self.check_operands_2(Type::I32, Type::I32)?;
                self.func_state.change_frame(2)?;
            }
            Operator::I64AtomicStore { ref memarg }
            | Operator::I64AtomicStore32 { ref memarg }
            | Operator::I64AtomicStore16 { ref memarg }
            | Operator::I64AtomicStore8 { ref memarg } => {
                self.check_threads_enabled()?;
                self.check_shared_memarg_wo_align(memarg, resources)?;
                self.check_operands_2(Type::I32, Type::I64)?;
                self.func_state.change_frame(2)?;
            }
            Operator::I32AtomicRmwAdd { ref memarg }
            | Operator::I32AtomicRmwSub { ref memarg }
            | Operator::I32AtomicRmwAnd { ref memarg }
            | Operator::I32AtomicRmwOr { ref memarg }
            | Operator::I32AtomicRmwXor { ref memarg }
            | Operator::I32AtomicRmw16UAdd { ref memarg }
            | Operator::I32AtomicRmw16USub { ref memarg }
            | Operator::I32AtomicRmw16UAnd { ref memarg }
            | Operator::I32AtomicRmw16UOr { ref memarg }
            | Operator::I32AtomicRmw16UXor { ref memarg }
            | Operator::I32AtomicRmw8UAdd { ref memarg }
            | Operator::I32AtomicRmw8USub { ref memarg }
            | Operator::I32AtomicRmw8UAnd { ref memarg }
            | Operator::I32AtomicRmw8UOr { ref memarg }
            | Operator::I32AtomicRmw8UXor { ref memarg } => {
                self.check_threads_enabled()?;
                self.check_shared_memarg_wo_align(memarg, resources)?;
                self.check_operands_2(Type::I32, Type::I32)?;
                self.func_state.change_frame_with_type(2, Type::I32)?;
            }
            Operator::I64AtomicRmwAdd { ref memarg }
            | Operator::I64AtomicRmwSub { ref memarg }
            | Operator::I64AtomicRmwAnd { ref memarg }
            | Operator::I64AtomicRmwOr { ref memarg }
            | Operator::I64AtomicRmwXor { ref memarg }
            | Operator::I64AtomicRmw32UAdd { ref memarg }
            | Operator::I64AtomicRmw32USub { ref memarg }
            | Operator::I64AtomicRmw32UAnd { ref memarg }
            | Operator::I64AtomicRmw32UOr { ref memarg }
            | Operator::I64AtomicRmw32UXor { ref memarg }
            | Operator::I64AtomicRmw16UAdd { ref memarg }
            | Operator::I64AtomicRmw16USub { ref memarg }
            | Operator::I64AtomicRmw16UAnd { ref memarg }
            | Operator::I64AtomicRmw16UOr { ref memarg }
            | Operator::I64AtomicRmw16UXor { ref memarg }
            | Operator::I64AtomicRmw8UAdd { ref memarg }
            | Operator::I64AtomicRmw8USub { ref memarg }
            | Operator::I64AtomicRmw8UAnd { ref memarg }
            | Operator::I64AtomicRmw8UOr { ref memarg }
            | Operator::I64AtomicRmw8UXor { ref memarg } => {
                self.check_threads_enabled()?;
                self.check_shared_memarg_wo_align(memarg, resources)?;
                self.check_operands_2(Type::I32, Type::I64)?;
                self.func_state.change_frame_with_type(2, Type::I64)?;
            }
            Operator::I32AtomicRmwXchg { ref memarg }
            | Operator::I32AtomicRmw16UXchg { ref memarg }
            | Operator::I32AtomicRmw8UXchg { ref memarg } => {
                self.check_threads_enabled()?;
                self.check_shared_memarg_wo_align(memarg, resources)?;
                self.check_operands_2(Type::I32, Type::I32)?;
                self.func_state.change_frame_with_type(2, Type::I32)?;
            }
            Operator::I32AtomicRmwCmpxchg { ref memarg }
            | Operator::I32AtomicRmw16UCmpxchg { ref memarg }
            | Operator::I32AtomicRmw8UCmpxchg { ref memarg } => {
                self.check_threads_enabled()?;
                self.check_shared_memarg_wo_align(memarg, resources)?;
                self.check_operands(&[Type::I32, Type::I32, Type::I32])?;
                self.func_state.change_frame_with_type(3, Type::I32)?;
            }
            Operator::I64AtomicRmwXchg { ref memarg }
            | Operator::I64AtomicRmw32UXchg { ref memarg }
            | Operator::I64AtomicRmw16UXchg { ref memarg }
            | Operator::I64AtomicRmw8UXchg { ref memarg } => {
                self.check_threads_enabled()?;
                self.check_shared_memarg_wo_align(memarg, resources)?;
                self.check_operands_2(Type::I32, Type::I64)?;
                self.func_state.change_frame_with_type(2, Type::I64)?;
            }
            Operator::I64AtomicRmwCmpxchg { ref memarg }
            | Operator::I64AtomicRmw32UCmpxchg { ref memarg }
            | Operator::I64AtomicRmw16UCmpxchg { ref memarg }
            | Operator::I64AtomicRmw8UCmpxchg { ref memarg } => {
                self.check_threads_enabled()?;
                self.check_shared_memarg_wo_align(memarg, resources)?;
                self.check_operands(&[Type::I32, Type::I64, Type::I64])?;
                self.func_state.change_frame_with_type(3, Type::I64)?;
            }
            Operator::Wake { ref memarg } => {
                self.check_threads_enabled()?;
                self.check_shared_memarg_wo_align(memarg, resources)?;
                self.check_operands_2(Type::I32, Type::I32)?;
                self.func_state.change_frame_with_type(2, Type::I32)?;
            }
            Operator::I32Wait { ref memarg } => {
                self.check_threads_enabled()?;
                self.check_shared_memarg_wo_align(memarg, resources)?;
                self.check_operands(&[Type::I32, Type::I32, Type::I64])?;
                self.func_state.change_frame_with_type(3, Type::I32)?;
            }
            Operator::I64Wait { ref memarg } => {
                self.check_threads_enabled()?;
                self.check_shared_memarg_wo_align(memarg, resources)?;
                self.check_operands(&[Type::I32, Type::I64, Type::I64])?;
                self.func_state.change_frame_with_type(3, Type::I32)?;
            }
            Operator::RefNull => {
                self.check_reference_types_enabled()?;
                self.func_state.change_frame_with_type(0, Type::AnyRef)?;
            }
            Operator::RefIsNull => {
                self.check_reference_types_enabled()?;
                self.check_operands(&[Type::AnyRef])?;
                self.func_state.change_frame_with_type(0, Type::I32)?;
            }
            Operator::V128Load { ref memarg } => {
                self.check_simd_enabled()?;
                self.check_memarg(memarg, 4, resources)?;
                self.check_operands_1(Type::I32)?;
                self.func_state.change_frame_with_type(1, Type::V128)?;
            }
            Operator::V128Store { ref memarg } => {
                self.check_simd_enabled()?;
                self.check_memarg(memarg, 4, resources)?;
                self.check_operands_2(Type::I32, Type::V128)?;
                self.func_state.change_frame(2)?;
            }
            Operator::V128Const { .. } => {
                self.check_simd_enabled()?;
                self.func_state.change_frame_with_type(0, Type::V128)?;
            }
            Operator::V8x16Shuffle { ref lanes } => {
                self.check_simd_enabled()?;
                self.check_operands_2(Type::V128, Type::V128)?;
                for i in lanes {
                    self.check_simd_lane_index(*i, 32)?;
                }
                self.func_state.change_frame_with_type(2, Type::V128)?;
            }
            Operator::I8x16Splat | Operator::I16x8Splat | Operator::I32x4Splat => {
                self.check_simd_enabled()?;
                self.check_operands_1(Type::I32)?;
                self.func_state.change_frame_with_type(1, Type::V128)?;
            }
            Operator::I64x2Splat => {
                self.check_simd_enabled()?;
                self.check_operands_1(Type::I64)?;
                self.func_state.change_frame_with_type(1, Type::V128)?;
            }
            Operator::F32x4Splat => {
                self.check_simd_enabled()?;
                self.check_operands_1(Type::F32)?;
                self.func_state.change_frame_with_type(1, Type::V128)?;
            }
            Operator::F64x2Splat => {
                self.check_simd_enabled()?;
                self.check_operands_1(Type::F64)?;
                self.func_state.change_frame_with_type(1, Type::V128)?;
            }
            Operator::I8x16ExtractLaneS { lane } | Operator::I8x16ExtractLaneU { lane } => {
                self.check_simd_enabled()?;
                self.check_simd_lane_index(lane, 16)?;
                self.check_operands_1(Type::V128)?;
                self.func_state.change_frame_with_type(1, Type::I32)?;
            }
            Operator::I16x8ExtractLaneS { lane } | Operator::I16x8ExtractLaneU { lane } => {
                self.check_simd_enabled()?;
                self.check_simd_lane_index(lane, 8)?;
                self.check_operands_1(Type::V128)?;
                self.func_state.change_frame_with_type(1, Type::I32)?;
            }
            Operator::I32x4ExtractLane { lane } => {
                self.check_simd_enabled()?;
                self.check_simd_lane_index(lane, 4)?;
                self.check_operands_1(Type::V128)?;
                self.func_state.change_frame_with_type(1, Type::I32)?;
            }
            Operator::I8x16ReplaceLane { lane } => {
                self.check_simd_enabled()?;
                self.check_simd_lane_index(lane, 16)?;
                self.check_operands_2(Type::V128, Type::I32)?;
                self.func_state.change_frame_with_type(2, Type::V128)?;
            }
            Operator::I16x8ReplaceLane { lane } => {
                self.check_simd_enabled()?;
                self.check_simd_lane_index(lane, 8)?;
                self.check_operands_2(Type::V128, Type::I32)?;
                self.func_state.change_frame_with_type(2, Type::V128)?;
            }
            Operator::I32x4ReplaceLane { lane } => {
                self.check_simd_enabled()?;
                self.check_simd_lane_index(lane, 4)?;
                self.check_operands_2(Type::V128, Type::I32)?;
                self.func_state.change_frame_with_type(2, Type::V128)?;
            }
            Operator::I64x2ExtractLane { lane } => {
                self.check_simd_enabled()?;
                self.check_simd_lane_index(lane, 2)?;
                self.check_operands_1(Type::V128)?;
                self.func_state.change_frame_with_type(1, Type::I64)?;
            }
            Operator::I64x2ReplaceLane { lane } => {
                self.check_simd_enabled()?;
                self.check_simd_lane_index(lane, 2)?;
                self.check_operands_2(Type::V128, Type::I64)?;
                self.func_state.change_frame_with_type(2, Type::V128)?;
            }
            Operator::F32x4ExtractLane { lane } => {
                self.check_simd_enabled()?;
                self.check_simd_lane_index(lane, 4)?;
                self.check_operands_1(Type::V128)?;
                self.func_state.change_frame_with_type(1, Type::F32)?;
            }
            Operator::F32x4ReplaceLane { lane } => {
                self.check_simd_enabled()?;
                self.check_simd_lane_index(lane, 4)?;
                self.check_operands_2(Type::V128, Type::F32)?;
                self.func_state.change_frame_with_type(2, Type::V128)?;
            }
            Operator::F64x2ExtractLane { lane } => {
                self.check_simd_enabled()?;
                self.check_simd_lane_index(lane, 2)?;
                self.check_operands_1(Type::V128)?;
                self.func_state.change_frame_with_type(1, Type::F64)?;
            }
            Operator::F64x2ReplaceLane { lane } => {
                self.check_simd_enabled()?;
                self.check_simd_lane_index(lane, 2)?;
                self.check_operands_2(Type::V128, Type::F64)?;
                self.func_state.change_frame_with_type(2, Type::V128)?;
            }
            Operator::I8x16Eq
            | Operator::I8x16Ne
            | Operator::I8x16LtS
            | Operator::I8x16LtU
            | Operator::I8x16GtS
            | Operator::I8x16GtU
            | Operator::I8x16LeS
            | Operator::I8x16LeU
            | Operator::I8x16GeS
            | Operator::I8x16GeU
            | Operator::I16x8Eq
            | Operator::I16x8Ne
            | Operator::I16x8LtS
            | Operator::I16x8LtU
            | Operator::I16x8GtS
            | Operator::I16x8GtU
            | Operator::I16x8LeS
            | Operator::I16x8LeU
            | Operator::I16x8GeS
            | Operator::I16x8GeU
            | Operator::I32x4Eq
            | Operator::I32x4Ne
            | Operator::I32x4LtS
            | Operator::I32x4LtU
            | Operator::I32x4GtS
            | Operator::I32x4GtU
            | Operator::I32x4LeS
            | Operator::I32x4LeU
            | Operator::I32x4GeS
            | Operator::I32x4GeU
            | Operator::F32x4Eq
            | Operator::F32x4Ne
            | Operator::F32x4Lt
            | Operator::F32x4Gt
            | Operator::F32x4Le
            | Operator::F32x4Ge
            | Operator::F64x2Eq
            | Operator::F64x2Ne
            | Operator::F64x2Lt
            | Operator::F64x2Gt
            | Operator::F64x2Le
            | Operator::F64x2Ge
            | Operator::V128And
            | Operator::V128Or
            | Operator::V128Xor
            | Operator::I8x16Add
            | Operator::I8x16AddSaturateS
            | Operator::I8x16AddSaturateU
            | Operator::I8x16Sub
            | Operator::I8x16SubSaturateS
            | Operator::I8x16SubSaturateU
            | Operator::I8x16Mul
            | Operator::I16x8Add
            | Operator::I16x8AddSaturateS
            | Operator::I16x8AddSaturateU
            | Operator::I16x8Sub
            | Operator::I16x8SubSaturateS
            | Operator::I16x8SubSaturateU
            | Operator::I16x8Mul
            | Operator::I32x4Add
            | Operator::I32x4Sub
            | Operator::I32x4Mul
            | Operator::I64x2Add
            | Operator::I64x2Sub
            | Operator::F32x4Add
            | Operator::F32x4Sub
            | Operator::F32x4Mul
            | Operator::F32x4Div
            | Operator::F32x4Min
            | Operator::F32x4Max
            | Operator::F64x2Add
            | Operator::F64x2Sub
            | Operator::F64x2Mul
            | Operator::F64x2Div
            | Operator::F64x2Min
            | Operator::F64x2Max => {
                self.check_simd_enabled()?;
                self.check_operands_2(Type::V128, Type::V128)?;
                self.func_state.change_frame_with_type(2, Type::V128)?;
            }
            Operator::V128Not
            | Operator::I8x16Neg
            | Operator::I16x8Neg
            | Operator::I32x4Neg
            | Operator::I64x2Neg
            | Operator::F32x4Abs
            | Operator::F32x4Neg
            | Operator::F32x4Sqrt
            | Operator::F64x2Abs
            | Operator::F64x2Neg
            | Operator::F64x2Sqrt
            | Operator::I32x4TruncSF32x4Sat
            | Operator::I32x4TruncUF32x4Sat
            | Operator::I64x2TruncSF64x2Sat
            | Operator::I64x2TruncUF64x2Sat
            | Operator::F32x4ConvertSI32x4
            | Operator::F32x4ConvertUI32x4
            | Operator::F64x2ConvertSI64x2
            | Operator::F64x2ConvertUI64x2 => {
                self.check_simd_enabled()?;
                self.check_operands_1(Type::V128)?;
                self.func_state.change_frame_with_type(1, Type::V128)?;
            }
            Operator::V128Bitselect => {
                self.check_simd_enabled()?;
                self.check_operands(&[Type::V128, Type::V128, Type::V128])?;
                self.func_state.change_frame_with_type(3, Type::V128)?;
            }
            Operator::I8x16AnyTrue
            | Operator::I8x16AllTrue
            | Operator::I16x8AnyTrue
            | Operator::I16x8AllTrue
            | Operator::I32x4AnyTrue
            | Operator::I32x4AllTrue
            | Operator::I64x2AnyTrue
            | Operator::I64x2AllTrue => {
                self.check_simd_enabled()?;
                self.check_operands_1(Type::V128)?;
                self.func_state.change_frame_with_type(1, Type::I32)?;
            }
            Operator::I8x16Shl
            | Operator::I8x16ShrS
            | Operator::I8x16ShrU
            | Operator::I16x8Shl
            | Operator::I16x8ShrS
            | Operator::I16x8ShrU
            | Operator::I32x4Shl
            | Operator::I32x4ShrS
            | Operator::I32x4ShrU
            | Operator::I64x2Shl
            | Operator::I64x2ShrS
            | Operator::I64x2ShrU => {
                self.check_simd_enabled()?;
                self.check_operands_2(Type::V128, Type::I32)?;
                self.func_state.change_frame_with_type(2, Type::V128)?;
            }

            Operator::MemoryInit { segment } => {
                self.check_bulk_memory_enabled()?;
                if segment >= resources.data_count() {
                    return Err("segment index out of bounds");
                }
                self.check_memory_index(0, resources)?;
                self.check_operands(&[Type::I32, Type::I32, Type::I32])?;
                self.func_state.change_frame(3)?;
            }
            Operator::DataDrop { segment } => {
                self.check_bulk_memory_enabled()?;
                if segment >= resources.data_count() {
                    return Err("segment index out of bounds");
                }
            }
            Operator::MemoryCopy | Operator::MemoryFill => {
                self.check_bulk_memory_enabled()?;
                self.check_memory_index(0, resources)?;
                self.check_operands(&[Type::I32, Type::I32, Type::I32])?;
                self.func_state.change_frame(3)?;
            }
            Operator::TableInit { segment } => {
                self.check_bulk_memory_enabled()?;
                if segment >= resources.element_count() {
                    return Err("segment index out of bounds");
                }
                if 0 >= resources.tables().len() {
                    return Err("table index out of bounds");
                }
                self.check_operands(&[Type::I32, Type::I32, Type::I32])?;
                self.func_state.change_frame(3)?;
            }
            Operator::ElemDrop { segment } => {
                self.check_bulk_memory_enabled()?;
                if segment >= resources.element_count() {
                    return Err("segment index out of bounds");
                }
            }
            Operator::TableCopy => {
                self.check_bulk_memory_enabled()?;
                if 0 >= resources.tables().len() {
                    return Err("table index out of bounds");
                }
                self.check_operands(&[Type::I32, Type::I32, Type::I32])?;
                self.func_state.change_frame(3)?;
            }
            Operator::TableGet { table } => {
                self.check_reference_types_enabled()?;
                if table as usize >= resources.tables().len() {
                    return Err("table index out of bounds");
                }
                self.check_operands(&[Type::I32])?;
                self.func_state.change_frame_with_type(1, Type::AnyRef)?;
            }
            Operator::TableSet { table } => {
                self.check_reference_types_enabled()?;
                if table as usize >= resources.tables().len() {
                    return Err("table index out of bounds");
                }
                self.check_operands(&[Type::I32, Type::AnyRef])?;
                self.func_state.change_frame(2)?;
            }
            Operator::TableGrow { table } => {
                self.check_reference_types_enabled()?;
                if table as usize >= resources.tables().len() {
                    return Err("table index out of bounds");
                }
                self.check_operands(&[Type::I32])?;
                self.func_state.change_frame_with_type(1, Type::I32)?;
            }
            Operator::TableSize { table } => {
                self.check_reference_types_enabled()?;
                if table as usize >= resources.tables().len() {
                    return Err("table index out of bounds");
                }
                self.func_state.change_frame_with_type(1, Type::I32)?;
            }
        }
        Ok(FunctionEnd::No)
    }

    pub(crate) fn process_end_function(&self) -> OperatorValidatorResult<()> {
        if !self.func_state.end_function {
            return Err("expected end of function");
        }
        Ok(())
    }
}<|MERGE_RESOLUTION|>--- conflicted
+++ resolved
@@ -18,13 +18,8 @@
 use std::str;
 use std::vec::Vec;
 
-<<<<<<< HEAD
-use primitives::{
+use crate::primitives::{
     FuncType, GlobalType, MemoryImmediate, MemoryType, Operator, SIMDLaneIndex, TableType, Type,
-=======
-use crate::primitives::{
-    FuncType, GlobalType, MemoryImmediate, MemoryType, Operator, SIMDLineIndex, TableType, Type,
->>>>>>> 30ae3fa6
     TypeOrFuncType,
 };
 
