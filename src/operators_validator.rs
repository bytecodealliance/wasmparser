--- conflicted
+++ resolved
@@ -1662,14 +1662,10 @@
                 if segment >= resources.element_count() {
                     return Err("segment index out of bounds");
                 }
-<<<<<<< HEAD
-                if resources.tables().is_empty() {
-=======
                 if table > 0 {
                     self.check_reference_types_enabled()?;
                 }
                 if table as usize >= resources.tables().len() {
->>>>>>> 60de3772
                     return Err("table index out of bounds");
                 }
                 self.check_operands(&[Type::I32, Type::I32, Type::I32])?;
@@ -1686,16 +1682,12 @@
                 dst_table,
             } => {
                 self.check_bulk_memory_enabled()?;
-<<<<<<< HEAD
-                if resources.tables().is_empty() {
-=======
                 if src_table > 0 || dst_table > 0 {
                     self.check_reference_types_enabled()?;
                 }
                 if src_table as usize >= resources.tables().len()
                     || dst_table as usize >= resources.tables().len()
                 {
->>>>>>> 60de3772
                     return Err("table index out of bounds");
                 }
                 self.check_operands(&[Type::I32, Type::I32, Type::I32])?;
